--- conflicted
+++ resolved
@@ -268,11 +268,7 @@
 }
 
 func NewBinlogTailer(
-<<<<<<< HEAD
 	pipelineName string,
-=======
-	name string,
->>>>>>> 3368ba48
 	serverID uint32,
 	positionCache position_store.PositionCacheInterface,
 	config *gCfg.SourceTiDBConfig,
@@ -357,7 +353,7 @@
 	}
 
 	tailer := &BinlogTailer{
-		name:            name,
+		name:            pipelineName,
 		gravityServerID: serverID,
 		consumer:        consumer,
 		config:          config,
