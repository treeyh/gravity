--- conflicted
+++ resolved
@@ -28,15 +28,11 @@
 	return nil
 }
 
-<<<<<<< HEAD
 func (plugin *dumpInput) NewPositionStore() (position_store.PositionCacheInterface, error) {
 	return nil, nil
 }
 
-func (plugin *dumpInput) Start(emitter core.Emitter, positionCache position_store.PositionCacheInterface) error {
-=======
-func (plugin *dumpInput) Start(emitter core.Emitter, router core.Router) error {
->>>>>>> 3368ba48
+func (plugin *dumpInput) Start(emitter core.Emitter, router core.Router, positionCache position_store.PositionCacheInterface) error {
 	return nil
 }
 
